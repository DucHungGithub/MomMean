--- conflicted
+++ resolved
@@ -649,15 +649,8 @@
 | 2024-12-30 | 1346.8 | 1347.4 | 1342.0 | 1345.2 |  94688 |
 | 2024-12-31 | 1344.9 | 1352.1 | 1344.5 | 1345.5 | 134784 |
 
-<<<<<<< HEAD
 ### Out-of-sample Backtesting Result
 - Non-dynamic optimized result:
-=======
-### Step 6 of th Nine-Step
-
-### Out-of-sample Backtesting Reuslt
-- Static optimized result:
->>>>>>> 022d5032
     - Holding Period Return: 2.62%
     - Maximum Drawdown: -2.51%
     - Longest Drawdown Duration: 111 days
